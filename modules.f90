--- conflicted
+++ resolved
@@ -1855,14 +1855,11 @@
 
     integer, parameter :: Transfer_max = Transfer_vel_baryon_cdm
     character(LEN=name_tag_len) :: Transfer_name_tags(Transfer_max-1) = &
-<<<<<<< HEAD
-        ['CDM','baryon','photon','nu','mass_nu','total', 'no_nu','total_de', 'Weyl', 'v_CDM','v_b','v_b-v_c']
-    character(LEN=name_tag_len) :: Transfer21cn_name_tags(Transfer_max-1) = &
-        ['CDM','baryon','photon','monopole','v_newt','delta_T_g', 'no_nu','total_de', 'Weyl', 'v_CDM','v_b','v_b-v_c']
-=======
         ['CDM     ', 'baryon  ', 'photon  ', 'nu      ', 'mass_nu ', 'total   ', &
-         'no_nu   ', 'total_de', 'Weyl    ', 'v_CDM   ', 'v_b     ', 'v_b-v_c ']
->>>>>>> 05d36fa1
+        'no_nu   ', 'total_de', 'Weyl    ', 'v_CDM   ', 'v_b     ', 'v_b-v_c ']
+    character(LEN=name_tag_len) :: Transfer21cm_name_tags(Transfer_max-1) = &
+        ['CDM      ', 'baryon   ', 'photon   ', 'monopole ', 'v_newt   ', 'delta_T_g', &
+        'no_nu    ', 'total_de ', 'Weyl     ', 'v_CDM    ', 'v_b      ', 'v_b-v_c  ']
 
     logical :: transfer_interp_matterpower  = .true. !output regular grid in log k
     !set to false to output calculated values for later interpolation
@@ -2650,7 +2647,7 @@
         if (FileNames(i_PK) /= '') then
             i = CP%Transfer%PK_redshifts_index(i_PK)
             if (do21cm) then
-                unit = open_file_header(FileNames(i_PK), 'k/h', Transfer21cn_name_tags, 14)
+                unit = open_file_header(FileNames(i_PK), 'k/h', Transfer21cm_name_tags, 14)
             else
                 unit = open_file_header(FileNames(i_PK), 'k/h', transfer_name_tags, 14)
             end if
