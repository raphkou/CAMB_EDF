--- conflicted
+++ resolved
@@ -1,276 +1,3 @@
-<<<<<<< HEAD
-!%%%%%%%%%%%%%%%%%%%%%%%%%%%%%%%%%%%%%%%%%%%%%%%%%%%%%%%
-! The `halofit' code models the nonlinear evolution of cold matter 
-! cosmological power spectra. The full details of the way in which 
-! this is done are presented in Smith et al. (2002), MNRAS, ?, ?. 
-!
-! The code `halofit' was written by R. E. Smith & J. A. Peacock. 
-! See http://www.astro.upenn.edu/~res, 
-! Last edited 8/5/2002.
-
-! Only tested for plain LCDM models with power law initial power spectra
-
-! Adapted for F90 and CAMB, AL March 2005
-!!BR09 Oct 09: generalized expressions for om(z) and ol(z) to include w
-
-! RT12 Oct: update some fitting parameters in the code to enhance
-!           the power spectrum at small scales (arXiv:1208.2701)
-
-!!JD 08/13: generalized expressions for om(z) and ol(z) to include 
-!           w_0 and w_a
-! SPB14 Feb: update the fitting parameters for neutrinos to work with RT12
-!           modifications
-
-!%%%%%%%%%%%%%%%%%%%%%%%%%%%%%%%%%%%%%%%%%%%%%%%%%%%%%%%
-
-      module NonLinear
-      use ModelParams
-      use transfer
-      use LambdaGeneral
-      implicit none 
-      private
-       
-       real, parameter :: Min_kh_nonlinear = 0.005
-       real(dl):: om_m,om_v,fnu,omm0, acur
-
-      public Min_kh_nonlinear,NonLinear_GetNonLinRatios
-      
-      contains
-
-     subroutine NonLinear_GetNonLinRatios(CAMB_Pk)
-     !Fill the CAMB_Pk%nonlin_scaling array with sqrt(non-linear power/linear power)
-     !for each redshift and wavenumber
-     !This implementation uses Halofit
-      type(MatterPowerData) :: CAMB_Pk
-      integer itf
-      real(dl) a,plin,pq,ph,pnl,rk
-      real(dl) sig,rknl,rneff,rncur,d1,d2
-      real(dl) diff,xlogr1,xlogr2,rmid
-      integer i
-
-       !!BR09 putting neutrinos into the matter as well, not sure if this is correct, but at least one will get a consisent omk.
-       omm0 = CP%omegac+CP%omegab+CP%omegan
-       fnu = CP%omegan/omm0
-
-       CAMB_Pk%nonlin_ratio = 1
-
-       do itf = 1, CAMB_Pk%num_z
-
-
-! calculate nonlinear wavenumber (rknl), effective spectral index (rneff) and 
-! curvature (rncur) of the power spectrum at the desired redshift, using method 
-! described in Smith et al (2002).
-       a = 1/real(1+CAMB_Pk%Redshifts(itf),dl)
-       om_m = omega_m(a, omm0, CP%omegav, w_lam,wa_ppf)  
-       om_v = omega_v(a, omm0, CP%omegav, w_lam,wa_ppf)
-       acur = a
-      xlogr1=-2.0
-      xlogr2=3.5
-      do
-          rmid=(xlogr2+xlogr1)/2.0
-          rmid=10**rmid
-          call wint(CAMB_Pk,itf,rmid,sig,d1,d2)
-          diff=sig-1.0
-          if (abs(diff).le.0.001) then
-             rknl=1./rmid
-             rneff=-3-d1
-             rncur=-d2                  
-             exit
-          elseif (diff.gt.0.001) then
-             xlogr1=log10(rmid)
-          elseif (diff.lt.-0.001) then
-             xlogr2=log10(rmid)
-          endif
-          if (xlogr2 < -1.9999) then
-               !is still linear, exit
-               goto 101
-         end if
-      end do
-
-! now calculate power spectra for a logarithmic range of wavenumbers (rk)
-
-      do i=1, CAMB_PK%num_k
-         rk = exp(CAMB_Pk%log_kh(i))
-
-         if (rk > Min_kh_nonlinear) then
-
-    ! linear power spectrum !! Remeber => plin = k^3 * P(k) * constant
-    ! constant = 4*pi*V/(2*pi)^3 
-
-             plin= MatterPowerData_k(CAMB_PK, rk, itf)*(rk**3/(2*pi**2)) 
-
-    ! calculate nonlinear power according to halofit: pnl = pq + ph,
-    ! where pq represents the quasi-linear (halo-halo) power and 
-    ! where ph is represents the self-correlation halo term. 
- 
-             call halofit(rk,rneff,rncur,rknl,plin,pnl,pq,ph)   ! halo fitting formula 
-             CAMB_Pk%nonlin_ratio(i,itf) = sqrt(pnl/plin)
-
-         end if
-
-      enddo
-
-101   continue
-      end do
-            
-      end subroutine NonLinear_GetNonLinRatios
-       
-!%%%%%%%%%%%%%%%%%%%%%%%%%%%%%%%%%%%%%%%%%%%%%%%%%%%%%%%
-
-! halo model nonlinear fitting formula as described in 
-! Appendix C of Smith et al. (2002)
-
-      subroutine halofit(rk,rn,rncur,rknl,plin,pnl,pq,ph)
-      implicit none
-
-      real(dl) gam,a,b,c,xmu,xnu,alpha,beta,f1,f2,f3
-      real(dl) rk,rn,plin,pnl,pq,ph,plinaa
-      real(dl) rknl,y,rncur
-      real(dl) f1a,f2a,f3a,f1b,f2b,f3b,frac
-
-!RT12 Oct: the halofit in Smith+ 2003 predicts a smaller power
-!than latest N-body simulations at small scales.
-!Update the following fitting parameters of gam,a,b,c,xmu,xnu,
-!alpha & beta from the simulations in Takahashi+ 2012.
-!The improved halofit accurately provide the power spectra for WMAP
-!cosmological models with constant w.
-      gam=0.1971-0.0843*rn+0.8460*rncur
-      a=1.5222+2.8553*rn+2.3706*rn*rn+0.9903*rn*rn*rn+ &
-           0.2250*rn*rn*rn*rn-0.6038*rncur+0.1749*om_v*(1.+w_lam+wa_ppf*(1-acur))
-      a=10**a      
-      b=10**(-0.5642+0.5864*rn+0.5716*rn*rn-1.5474*rncur+ &
-           0.2279*om_v*(1.+w_lam+wa_ppf*(1-acur)))
-      c=10**(0.3698+2.0404*rn+0.8161*rn*rn+0.5869*rncur)
-      xmu=0.
-      xnu=10**(5.2105+3.6902*rn)
-      alpha=abs(6.0835+1.3373*rn-0.1959*rn*rn-5.5274*rncur)
-      beta=2.0379-0.7354*rn+0.3157*rn**2+1.2490*rn**3+ &
-           0.3980*rn**4-0.1682*rncur + fnu*(1.081 + 0.395*rn**2)
-
-      if(abs(1-om_m).gt.0.01) then ! omega evolution 
-         f1a=om_m**(-0.0732)
-         f2a=om_m**(-0.1423)
-         f3a=om_m**(0.0725)
-         f1b=om_m**(-0.0307)
-         f2b=om_m**(-0.0585)
-         f3b=om_m**(0.0743)       
-         frac=om_v/(1.-om_m) 
-         f1=frac*f1b + (1-frac)*f1a
-         f2=frac*f2b + (1-frac)*f2a
-         f3=frac*f3b + (1-frac)*f3a
-      else         
-         f1=1.0
-         f2=1.
-         f3=1.
-      endif
-
-      y=(rk/rknl)
-
-      
-      ph=a*y**(f1*3)/(1+b*y**(f2)+(f3*c*y)**(3-gam))
-      ph=ph/(1+xmu*y**(-1)+xnu*y**(-2))*(1+fnu*(0.977-18.015*(omm0-0.3)))
-      plinaa=plin*(1+fnu*47.48*rk**2/(1+1.5*rk**2))
-      pq=plin*(1+plinaa)**beta/(1+plinaa*alpha)*exp(-y/4.0-y**2/8.0)
-
-      pnl=pq+ph
-
-      end subroutine halofit
-
-
-!%%%%%%%%%%%%%%%%%%%%%%%%%%%%%%%%%%%%%%%%%%%%%%%%%%%%%%%
-
-! The subroutine wint, finds the effective spectral quantities
-! rknl, rneff & rncur. This it does by calculating the radius of 
-! the Gaussian filter at which the variance is unity = rknl.
-! rneff is defined as the first derivative of the variance, calculated 
-! at the nonlinear wavenumber and similarly the rncur is the second
-! derivative at the nonlinear wavenumber. 
-
-      subroutine wint(CAMB_Pk,itf,r,sig,d1,d2)
-      implicit none
-      integer, intent(in) :: itf
-      type(MatterPowerData) :: CAMB_Pk
-      real(dl) sum1,sum2,sum3,t,y,x,w1,w2,w3
-      real(dl) x2,rk, fac,r, sig, d1,d2, anorm
-      integer i,nint
-
-      nint=3000
-      sum1=0.d0
-      sum2=0.d0
-      sum3=0.d0
-      anorm = 1/(2*pi**2)
-      do i=1,nint
-         t=(i-0.5_dl)/nint
-         y=-1.d0+1.d0/t
-         rk=y
-         d2=MatterPowerData_k(CAMB_PK, rk, itf)*(rk**3*anorm) 
-         x=y*r
-         x2=x*x
-         w1=exp(-x2)
-         w2=2*x2*w1
-         w3=4*x2*(1-x2)*w1
-         fac=d2/y/t/t
-         sum1=sum1+w1*fac
-         sum2=sum2+w2*fac
-         sum3=sum3+w3*fac
-      enddo
-      sum1=sum1/nint
-      sum2=sum2/nint
-      sum3=sum3/nint
-      sig=sqrt(sum1)
-      d1=-sum2/sum1
-      d2=-sum2*sum2/sum1/sum1 - sum3/sum1
-      
-      end subroutine wint
-      
-!!JD 08/13 generalize to variable w
-
-      function omega_m(aa,om_m0,om_v0,wval,waval)
-      implicit none
-      real(dl) omega_m,omega_t,om_m0,om_v0,aa,wval,waval,Qa2
-      Qa2= aa**(-1.0-3.0*(wval+waval))*dexp(-3.0*(1-aa)*waval)
-      omega_t=1.0+(om_m0+om_v0-1.0)/(1-om_m0-om_v0+om_v0*Qa2+om_m0/aa)
-      omega_m=omega_t*om_m0/(om_m0+om_v0*aa*Qa2)
-      end function omega_m
-
-!%%%%%%%%%%%%%%%%%%%%%%%%%%%%%%%%%%%%%%%%%%%%%%%%%%%%%%%
-
-! evolution of omega lambda with expansion factor
-
-      function omega_v(aa,om_m0,om_v0,wval,waval)      
-      implicit none
-      real(dl) aa,omega_v,om_m0,om_v0,omega_t,wval,waval,Qa2
-      Qa2= aa**(-1.0-3.0*(wval+waval))*dexp(-3.0*(1-aa)*waval)
-      omega_t=1.0+(om_m0+om_v0-1.0)/(1-om_m0-om_v0+om_v0*Qa2+om_m0/aa)
-      omega_v=omega_t*om_v0*Qa2/(om_v0*Qa2+om_m0/aa)
-      end function omega_v
-
-!!JD end generalize to variable w
-
-end module NonLinear
-
-
-!workaround for f90 circular-module reference
-     subroutine NonLinear_GetRatios(CAMB_Pk)
-      use Transfer
-      use NonLinear
-      type(MatterPowerData) :: CAMB_Pk
-
-      call NonLinear_GetNonLinRatios(CAMB_Pk)      
-
-     end subroutine NonLinear_GetRatios
-     
-
-
-     subroutine NonLinear_GetRatios_all(CAMB_Pk)
-      use Transfer
-      use NonLinear
-      type(MatterPowerData) :: CAMB_Pk
-
-       stop 'Halofit module doesn''t support non-linear velocities'
-
-     end subroutine NonLinear_GetRatios_All
-=======
     !%%%%%%%%%%%%%%%%%%%%%%%%%%%%%%%%%%%%%%%%%%%%%%%%%%%%%%%
     ! The `halofit' code models the nonlinear evolution of cold matter
     ! cosmological power spectra. The full details of the way in which
@@ -592,4 +319,3 @@
     stop 'Halofit module doesn''t support non-linear velocities'
 
     end subroutine NonLinear_GetRatios_All
->>>>>>> 81e2f78e
