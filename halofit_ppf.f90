--- conflicted
+++ resolved
@@ -118,8 +118,8 @@
 
     IF(this%halofit_version==halofit_mead .OR. this%halofit_version==halofit_halomodel &
         .OR.  this%halofit_version==halofit_mead2015) THEN
-    !AM - Call HMcode here
-    CALL this%HMcode(CAMB_Pk)
+        !AM - Call HMcode here
+        CALL this%HMcode(CAMB_Pk)
     ELSE
 
         !!BR09 putting neutrinos into the matter as well, not sure if this is correct, but at least one will get a consisent omk.
@@ -214,39 +214,14 @@
     real(dl) f1a,f2a,f3a,f1b,f2b,f3b,frac
     real(dl) extragam, peacock_fudge
 
-<<<<<<< HEAD
     if (this%halofit_version ==halofit_original .or. this%halofit_version ==halofit_bird &
         .or. this%halofit_version == halofit_peacock) then
-    ! halo model nonlinear fitting formula as described in
-    ! Appendix C of Smith et al. (2002)
-    !SPB11: Standard halofit underestimates the power on the smallest scales by a
-    !factor of two. Add an extra correction from the simulations in Bird, Viel,
-    !Haehnelt 2011 which partially accounts for this.
-    if (this%halofit_version ==halofit_bird) then
-        extragam = 0.3159 -0.0765*rn -0.8350*rncur
-        gam=extragam+0.86485+0.2989*rn+0.1631*rncur
-    else
-        gam=0.86485+0.2989*rn+0.1631*rncur
-    end if
-    a=1.4861+1.83693*rn+1.67618*rn*rn+0.7940*rn*rn*rn+ &
-        0.1670756*rn*rn*rn*rn-0.620695*rncur
-    a=10**a
-    b=10**(0.9463+0.9466*rn+0.3084*rn*rn-0.940*rncur)
-    c=10**(-0.2807+0.6669*rn+0.3214*rn*rn-0.0793*rncur)
-    xmu=10**(-3.54419+0.19086*rn)
-    xnu=10**(0.95897+1.2857*rn)
-    alpha=1.38848+0.3701*rn-0.1452*rn*rn
-    beta=0.8291+0.9854*rn+0.3400*rn**2+this%fnu*(-6.4868+1.4373*rn**2)
-    elseif (this%halofit_version == halofit_takahashi .or. this%halofit_version == halofit_casarini) then
-=======
-    if (halofit_version ==halofit_original .or. halofit_version ==halofit_bird &
-        .or. halofit_version == halofit_peacock) then
         ! halo model nonlinear fitting formula as described in
         ! Appendix C of Smith et al. (2002)
         !SPB11: Standard halofit underestimates the power on the smallest scales by a
         !factor of two. Add an extra correction from the simulations in Bird, Viel,
         !Haehnelt 2011 which partially accounts for this.
-        if (halofit_version ==halofit_bird) then
+        if (this%halofit_version ==halofit_bird) then
             extragam = 0.3159 -0.0765*rn -0.8350*rncur
             gam=extragam+0.86485+0.2989*rn+0.1631*rncur
         else
@@ -260,9 +235,8 @@
         xmu=10**(-3.54419+0.19086*rn)
         xnu=10**(0.95897+1.2857*rn)
         alpha=1.38848+0.3701*rn-0.1452*rn*rn
-        beta=0.8291+0.9854*rn+0.3400*rn**2+fnu*(-6.4868+1.4373*rn**2)
-    elseif (halofit_version == halofit_takahashi .or. halofit_version == halofit_casarini) then
->>>>>>> 8dd2eea2
+        beta=0.8291+0.9854*rn+0.3400*rn**2+this%fnu*(-6.4868+1.4373*rn**2)
+    elseif (this%halofit_version == halofit_takahashi .or. this%halofit_version == halofit_casarini) then
         !RT12 Oct: the halofit in Smith+ 2003 predicts a smaller power
         !than latest N-body simulations at small scales.
         !Update the following fitting parameters of gam,a,b,c,xmu,xnu,
@@ -493,11 +467,7 @@
     ELSE IF(this%imead==1 .or. this%imead==2) THEN
         !Mead et al. (2015; arXiv 1505.07833) value
         delta_c=1.59+0.0314*log(lut%sig8z)
-<<<<<<< HEAD
         IF(this%imead==1) THEN
-=======
-        IF(imead==1) THEN
->>>>>>> 8dd2eea2
             delta_c=delta_c*(1.+0.262*cosm%f_nu) !Mead et al. (2016; arXiv 1602.02154) neutrino addition
             delta_c=delta_c*(1.+0.0123*log10(Omega_m_hm(z,cosm))) !Nakamura & Suto (1997) fitting formula for LCDM
         END IF
@@ -607,11 +577,7 @@
         !This uses the top-hat defined neff (HALOFIT uses Gaussian filtered fields instead)
         !Mead et al. (2016; arXiv 1602.02154) value
         alpha=3.24*1.85**lut%neff
-<<<<<<< HEAD
     ELSE IF(this%imead==2) THEN
-=======
-    ELSE IF(imead==2) THEN
->>>>>>> 8dd2eea2
         !Mead et al. (2015) value
         alpha=2.93*1.77**lut%neff
     END IF
@@ -1110,15 +1076,9 @@
     g_lcdm=growint(ainf,cos_lcdm)
 
     !This is the Dolag et al. (2004) correction for halo concentrations
-<<<<<<< HEAD
     IF(this%imead==0 .OR. this%imead==1) THEN
         pow=1.
     ELSE IF(this%imead==2) THEN
-=======
-    IF(imead==0 .OR. imead==1) THEN
-        pow=1.
-    ELSE IF(imead==2) THEN
->>>>>>> 8dd2eea2
         pow=1.5
     END IF
     lut%c=lut%c*((g_wcdm/g_lcdm)**pow)
