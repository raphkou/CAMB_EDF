from .baseconfig import camblib, CAMB_Structure, CAMBError, CAMBParamRangeError, dll_import
from ctypes import c_bool, c_int, c_double, c_float, byref, POINTER
from . import reionization as ion
from . import recombination as recomb
from . import initialpower as ipow
from . import constants
import numpy as np
from . import bbn
import logging
import six
import copy

# ---Parameters

max_nu = 5
max_transfer_redshifts = 150
nthermo_derived = 13
Transfer_kh = 1
Transfer_cdm = 2
Transfer_b = 3
Transfer_g = 4
Transfer_r = 5
Transfer_nu = 6
Transfer_tot = 7
Transfer_nonu = 8
Transfer_tot_de = 9
Transfer_Weyl = 10
Transfer_Newt_vel_cdm = 11
Transfer_Newt_vel_baryon = 12
Transfer_vel_baryon_cdm = 13
Transfer_max = Transfer_vel_baryon_cdm

NonLinear_none = 0
NonLinear_pk = 1
NonLinear_lens = 2
NonLinear_both = 3

derived_names = ['age', 'zstar', 'rstar', 'thetastar', 'DAstar', 'zdrag',
                 'rdrag', 'kd', 'thetad', 'zeq', 'keq', 'thetaeq', 'thetarseq']

transfer_names = ['k/h', 'delta_cdm', 'delta_baryon', 'delta_photon', 'delta_neutrino', 'delta_nu', 'delta_tot',
                  'delta_nonu', 'delta_tot_de', 'Weyl', 'v_newtonian_cdm', 'v_newtonian_baryon', 'v_baryon_cdm']

evolve_names = transfer_names + ['a', 'etak', 'H', 'growth', 'v_photon', 'pi_photon', \
                                 'E_2', 'v_neutrino', 'T_source', 'E_source', 'lens_potential_source']

background_names = ['x_e', 'opacity', 'visibility', 'cs2b']

neutrino_hierarchies = ['normal', 'inverted', 'degenerate']
neutrino_hierarchy_normal = 1
neutrino_hierarchy_inverted = 2
neutrino_hierarchy_degenerate = 3

# ---Variables in modules.f90
# To set the value please just put
# variable_name.value = new_value


# logical
_HighAccuracyDefault = dll_import(POINTER(c_bool), "modelparams", "highaccuracydefault")
_HighAccuracyDefault.value = True

_lSampleBoost = dll_import(c_double, "modelparams", "lsampleboost")
_AccuracyBoost = dll_import(c_double, "modelparams", "accuracyboost")
_lAccuracyBoost = dll_import(c_float, "modelparams", "laccuracyboost")
_DoLateRadTruncation = dll_import(c_bool, "gaugeinterface", "dolateradtruncation")

DebugParam = dll_import(c_double, "modelparams", "debugparam")
# DebugParam.value = 1000000*2

# logical
do_bispectrum = dll_import(c_int, "modelparams", "do_bispectrum")
# do_bispectrum.value = False

max_bessels_l_index = dll_import(c_int, "modelparams", "max_bessels_l_index")
# max_bessels_l_index.value = 1000000

max_bessels_etak = dll_import(c_double, "modelparams", "max_bessels_etak")
# max_bessels_etak.value = 1000000*2

# logical
call_again = dll_import(c_int, "modelparams", "call_again")
# call_again.value = False


grhom = dll_import(c_double, "modelparams", "grhom")
grhog = dll_import(c_double, "modelparams", "grhog")
grhor = dll_import(c_double, "modelparams", "grhor")
grhob = dll_import(c_double, "modelparams", "grhob")
grhoc = dll_import(c_double, "modelparams", "grhoc")
grhov = dll_import(c_double, "modelparams", "grhov")
grhornomass = dll_import(c_double, "modelparams", "grhornomass")
grhok = dll_import(c_double, "modelparams", "grhok")

taurst = dll_import(c_double, "modelparams", "taurst")
dtaurec = dll_import(c_double, "modelparams", "dtaurec")
taurend = dll_import(c_double, "modelparams", "taurend")
tau_maxvis = dll_import(c_double, "modelparams", "tau_maxvis")
adotrad = dll_import(c_double, "modelparams", "adotrad")

grhormass = dll_import(c_double * max_nu, "modelparams", "grhormass")
nu_masses = dll_import(c_double * max_nu, "modelparams", "nu_masses")

akthom = dll_import(c_double, "modelparams", "akthom")
fHe = dll_import(c_double, "modelparams", "fhe")
Nnow = dll_import(c_double, "modelparams", "nnow")

limber_phiphi = dll_import(c_int, "modelparams", "limber_phiphi")
# limber_phiphi.value = 0

num_extra_redshiftwindows = dll_import(c_int, "modelparams", "num_extra_redshiftwindows")
# num_extra_redshiftwindows.value = 0

num_redshiftwindows = dll_import(c_int, "modelparams", "num_redshiftwindows")

num_custom_sources = dll_import(c_int, "modelparams", "num_custom_sources")

# logical
use_spline_template = dll_import(c_bool, "modelparams", "use_spline_template")
# use_spline_template.value = True

ThermoDerivedParams = dll_import(c_double * nthermo_derived, "modelparams", "thermoderivedparams")
# ThermoDerivedParams.value = 1.

# logical
Log_lvalues = dll_import(c_bool, "lvalues", "log_lvalues")
# Log_lvalues.value = False

# Variables from module ModelData

# logical
has_cl_2D_array = dll_import(c_bool, "modeldata", "has_cl_2d_array")
# has_cl_2D_array.value = False


lmax_lensed = dll_import(c_int, "modeldata", "lmax_lensed")

# Variable from module Transfer
# logical
transfer_interp_matterpower = dll_import(c_bool, "transfer", "transfer_interp_matterpower")
# transfer_interp_matterpower.value = False

transfer_power_var = dll_import(c_int, "transfer", "transfer_power_var")
# transfer_power_var.value = Transfer_tot

# logical
get_growth_sigma8 = dll_import(c_bool, "transfer", "get_growth_sigma8")
# get_growth_sigma8.value = True

CAMB_validateparams = camblib.__camb_MOD_camb_validateparams
CAMB_validateparams.restype = c_bool

# args for these set below after CAMBparams defined
CAMB_setinitialpower = camblib.__handles_MOD_camb_setinitialpower
CAMB_SetNeutrinoHierarchy = camblib.__camb_MOD_camb_setneutrinohierarchy

numpy_1d = np.ctypeslib.ndpointer(c_double, flags='C_CONTIGUOUS')
CAMB_primordialpower = camblib.__handles_MOD_camb_primordialpower
CAMB_primordialpower.restype = c_bool


class TransferParams(CAMB_Structure):
    """
    Object storing parameters for the matter power spectrum calculation. PK variables are for setting main outputs.
    Other entries are used internally, e.g. for sampling to get correct non-linear corrections and lensing.

    :ivar high_precision: True for more accuracy
    :ivar kmax: k_max to output
    :ivar k_per_logint: number of points per log k interval. If zero, set an irregular optimized spacing.
    :ivar PK_num_redshifts: number of redshifts to calculate
    :ivar PK_redshifts: redshifts to output for the matter transfer and power

    """
    _fields_ = [
        ("high_precision", c_int),  # logical
        ("num_redshifts", c_int),
        ("kmax", c_double),
        ("k_per_logint", c_int),
        ("redshifts", c_double * max_transfer_redshifts),
        ("PK_redshifts", c_double * max_transfer_redshifts),
        ("NLL_redshifts", c_double * max_transfer_redshifts),
        ("PK_redshifts_index", c_int * max_transfer_redshifts),
        ("NLL_redshifts_index", c_int * max_transfer_redshifts),
        ("PK_num_redshifts", c_int),
        ("NLL_num_redshifts", c_int)
    ]


class CAMBparams(CAMB_Structure):
    """
    Object storing the parameters for a CAMB calculation, including cosmological parameters and
    settings for what to calculate. When a new object is instantiated, default parameters are set automatically.
    """

    def __init__(self):
        getattr(camblib, '__camb_MOD_camb_setdefparams')(byref(self))
        if _HighAccuracyDefault.value:
            self.AccurateReionization = True

    _fields_ = [
        ("WantCls", c_int),  # logical
        ("WantTransfer", c_int),  # logical
        ("WantScalars", c_int),  # logical
        ("WantTensors", c_int),  # logical
        ("WantVectors", c_int),  # logical
        ("DoLensing", c_int),  # logical
        ("want_zstar", c_int),  # logical
        ("want_zdrag", c_int),  # logical
        ("PK_WantTransfer", c_int),  # logical
        ("NonLinear", c_int),
        ("Want_CMB", c_int),  # logical
        ("max_l", c_int),
        ("max_l_tensor", c_int),
        ("max_eta_k", c_double),
        ("max_eta_k_tensor", c_double),
        ("omegab", c_double),
        ("omegac", c_double),
        ("omegav", c_double),
        ("omegan", c_double),
        ("H0", c_double),
        ("TCMB", c_double),
        ("YHe", c_double),
        ("num_nu_massless", c_double),
        ("num_nu_massive", c_int),
        ("nu_mass_eigenstates", c_int),
        ("share_delta_neff", c_int),  # logical
        ("nu_mass_degeneracies", c_double * max_nu),
        ("nu_mass_fractions", c_double * max_nu),
        ("nu_mass_numbers", c_int * max_nu),
        ("scalar_initial_condition", c_int),
        ("OutputNormalization", c_int),
        ("AccuratePolarization", c_int),  # logical
        ("AccurateBB", c_int),  # logical
        ("AccurateReionization", c_int),  # logical
        ("MassiveNuMethod", c_int),
        ("InitPower", ipow.InitialPowerParams),
        ("Reion", ion.ReionizationParams),
        ("Recomb", recomb.RecombinationParams),
        ("Transfer", TransferParams),
        ("InitialConditionVector", c_double * 10),
        ("OnlyTransfers", c_int),  # logical
        ("DerivedParameters", c_int),  # logical
        ("ReionHist", ion.ReionizationHistory),
        ("flat", c_int),  # logical
        ("closed", c_int),  # logical
        ("open", c_int),  # logical
        ("omegak", c_double),
        ("curv", c_double),
        ("r", c_double),
        ("Ksign", c_double),
        ("tau0", c_double),
        ("chi0", c_double)
    ]

    def copy(self):
        """
        Make independent copy.
         :return: copy of self
        """
        return copy.deepcopy(self)

    def validate(self):
        """
        Do some quick tests for sanity

        :return: True if OK
        """
        return CAMB_validateparams(byref(self))

    def set_accuracy(self, AccuracyBoost=1., lSampleBoost=1., lAccuracyBoost=1.,
                     HighAccuracyDefault=True, DoLateRadTruncation=True):
        """
        Set parameters determining calculation accuracy (large values may give big slow down).
        Note curently these are set globally, not just per parameter set.

        :param AccuracyBoost: increase AccuracyBoost to decrease integration step size, increase density of k sampling, etc.
        :param lSampleBoost: increase lSampleBoost to increase density of L sampling for CMB
        :param lAccuracyBoost: increase lAccuracyBoost to increase the maximum L included in the Boltzmann hierarchies
        :param HighAccuracyDefault: True for Planck-level accuracy (False is WMAP)
        :param DoLateRadTruncation: If True, use approximation to radiation perturbation evolution at late times
        :return: self
        """
        _lSampleBoost.value = lSampleBoost
        _AccuracyBoost.value = AccuracyBoost
        _lAccuracyBoost.value = lAccuracyBoost
        _HighAccuracyDefault.value = HighAccuracyDefault
        _DoLateRadTruncation.value = DoLateRadTruncation
        logging.warning('accuracy parameters are changed globally, not yet per parameter set')
        return self

    def set_initial_power(self, initial_power_params):
        """
        Set the InitialPower primordial power spectrum parameters

        :param initial_power_params: :class:`.initialpower.InitialPowerParams` instance
        :return: self
        """
        assert (isinstance(initial_power_params, ipow.InitialPowerParams))
        CAMB_setinitialpower(byref(self), byref(initial_power_params))
        return self

    def set_cosmology(self, H0=67.0, cosmomc_theta=None, ombh2=0.022, omch2=0.12, omk=0.0,
                      neutrino_hierarchy='degenerate', num_massive_neutrinos=1,
                      mnu=0.06, nnu=3.046, YHe=None, meffsterile=0.0, standard_neutrino_neff=3.046,
                      TCMB=constants.COBE_CMBTemp, tau=None, deltazrei=None, bbn_predictor=None,
                      theta_H0_range=[10, 100]):
        """
        Sets cosmological parameters in terms of physical densities and parameters used in Planck 2015 analysis.
        Default settings give a single distinct neutrino mass eigenstate, by default one neutrino with mnu = 0.06eV.
        Set the neutrino_hierarchy parameter to normal or inverted to use a two-eigenstate model that is a good
        approximation to the known mass splittings seen in oscillation measurements.
        If you require more fine-grained control you can set the neutrino parameters directly rather than using this function.

        :param H0: Hubble parameter (in km/s/Mpc)
        :param cosmomc_theta: The CosmoMC theta parameter. You must set H0=None to solve for H0 given cosmomc_theta
        :param ombh2: physical density in baryons
        :param omch2:  physical density in cold dark matter
        :param omk: Omega_K curvature parameter
        :param neutrino_hierarchy: 'degenerate', 'normal', or 'inverted' (1 or 2 eigenstate approximation)
        :param num_massive_neutrinos:  number of massive neutrinos (ignored unless hierarchy == 'degenerate')
        :param mnu: sum of neutrino masses (in eV)
        :param nnu: N_eff, effective relativistic degrees of freedom
        :param YHe: Helium mass fraction. If None, set from BBN consistency.
        :param meffsterile: effective mass of sterile neutrinos
        :param standard_neutrino_neff:  default value for N_eff in standard cosmology (non-integer to allow for partial
                heating of neutrinos at electron-positron annihilation and QED effects)
        :param TCMB: CMB temperature (in Kelvin)
        :param tau: optical depth; if None, current Reion settings are not changed
        :param deltazrei: redshift width of reionization; if None, uses default
        :param bbn_predictor: :class:`.bbn.BBNPredictor` instance used to get YHe from BBN consistency if YHe is None
        :param theta_H0_range: if cosmomc_theta is specified, the min, max interval of H0 values to map to; outside this range
                 it will raise an exception.

        """

        if YHe is None:
            # use BBN prediction
            bbn_predictor = bbn_predictor or bbn.get_default_predictor()
            YHe = bbn_predictor.Y_He(ombh2, nnu - standard_neutrino_neff)
        self.YHe = YHe

        if cosmomc_theta is not None:
            if not (0.001 < cosmomc_theta < 0.1):
                raise CAMBParamRangeError('cosmomc_theta looks wrong (parameter is just theta, not 100*theta)')

            kw = locals()
            [kw.pop(x) for x in ['self', 'H0', 'cosmomc_theta']]

            if H0 is not None:
                raise CAMBError('Set H0=None when setting cosmomc_theta.')

            try:
                from scipy.optimize import brentq
            except ImportError:
                raise CAMBError('You need SciPy to set cosmomc_theta.')

            from . import camb

            def f(H0):
                self.set_cosmology(H0=H0, **kw)
                return camb.get_background(self, no_thermo=True).cosmomc_theta() - cosmomc_theta

            try:
                self.H0 = brentq(f, theta_H0_range[0], theta_H0_range[1], rtol=1e-4)
            except ValueError:
                raise CAMBParamRangeError('No solution for H0 inside of theta_H0_range')
        else:
            self.H0 = H0

        self.TCMB = TCMB
        fac = (self.H0 / 100.0) ** 2
        self.omegab = ombh2 / fac
        self.omegac = omch2 / fac

        neutrino_mass_fac = 94.07
        # conversion factor for thermal with Neff=3 TCMB=2.7255

        omnuh2 = mnu / neutrino_mass_fac * (standard_neutrino_neff / 3.0) ** 0.75
        omnuh2_sterile = meffsterile / neutrino_mass_fac
        if omnuh2_sterile > 0 and nnu < standard_neutrino_neff:
            raise CAMBError('sterile neutrino mass required Neff>3.046')
        if omnuh2 and not num_massive_neutrinos:
            raise CAMBError('non-zero mnu with zero num_massive_neutrinos')

        if isinstance(neutrino_hierarchy, six.string_types):
            if not neutrino_hierarchy in neutrino_hierarchies:
                raise CAMBError('Unknown neutrino_hierarchy {0:s}'.format(neutrino_hierarchy))
            neutrino_hierarchy = neutrino_hierarchies.index(neutrino_hierarchy) + 1

        omnuh2 = omnuh2 + omnuh2_sterile
        self.omegan = omnuh2 / fac
        self.omegav = 1 - omk - self.omegab - self.omegac - self.omegan
        # self.share_delta_neff = False
        # self.nu_mass_eigenstates = 0
        # self.num_nu_massless = nnu
        # self.nu_mass_numbers[0] = 0
        # self.num_nu_massive = 0
        # if omnuh2 > omnuh2_sterile:
        #     neff_massive_standard = num_massive_neutrinos * standard_neutrino_neff / 3.0
        #     self.num_nu_massive = num_massive_neutrinos
        #     self.nu_mass_eigenstates = self.nu_mass_eigenstates + 1
        #     if nnu > neff_massive_standard:
        #         self.num_nu_massless = nnu - neff_massive_standard
        #     else:
        #         self.num_nu_massless = 0
        #         neff_massive_standard = nnu
        #
        #     self.nu_mass_numbers[self.nu_mass_eigenstates - 1] = num_massive_neutrinos
        #     self.nu_mass_degeneracies[self.nu_mass_eigenstates - 1] = neff_massive_standard
        #     self.nu_mass_fractions[self.nu_mass_eigenstates - 1] = (omnuh2 - omnuh2_sterile) / omnuh2
        # else:
        #     neff_massive_standard = 0
        if omnuh2_sterile > 0:
            if nnu < standard_neutrino_neff:
                raise CAMBError('nnu < 3.046 with massive sterile')
        # self.num_nu_massless = standard_neutrino_neff - neff_massive_standard
        #     self.num_nu_massive = self.num_nu_massive + 1
        #     self.nu_mass_eigenstates = self.nu_mass_eigenstates + 1
        #     self.nu_mass_numbers[self.nu_mass_eigenstates - 1] = 1
        #     self.nu_mass_degeneracies[self.nu_mass_eigenstates - 1] = max(1e-6, nnu - standard_neutrino_neff)
        #     self.nu_mass_fractions[self.nu_mass_eigenstates - 1] = omnuh2_sterile / omnuh2

        CAMB_SetNeutrinoHierarchy(byref(self), byref(c_double(omnuh2)), byref(c_double(omnuh2_sterile)),
                                  byref(c_double(nnu)), byref(c_int(neutrino_hierarchy)),
                                  byref(c_int(num_massive_neutrinos)))

        if tau is not None:
            self.Reion.set_tau(tau, delta_redshift=deltazrei)
        elif deltazrei:
            raise CAMBError('must set tau if setting deltazrei')

        return self

    def set_dark_energy(self, w=-1.0, sound_speed=1.0, dark_energy_model='fluid'):
        """
        Set dark energy parameters. Not that in this version these are not actually stored in
        the CAMBparams variable but set globally. So be careful!

        :param w: p_de/rho_de, assumed constant
        :param sound_speed: rest-frame sound speed of dark energy fluid
        :param dark_energy_model: model to use, default is 'fluid'
        :return: self
        """
        # Variables from module LambdaGeneral
        if dark_energy_model != 'fluid':
            raise CAMBError('This version only supports the fluid energy model')
        if w != -1 or sound_speed != 1:
            logging.warning('Currently dark energy parameters are changed globally, not per parameter set')
        w_lam = dll_import(c_double, "lambdageneral", "w_lam")
        w_lam.value = w
        cs2_lam = dll_import(c_double, "lambdageneral", "cs2_lam")
        cs2_lam.value = sound_speed
        return self

    def get_omega_k(self):
        """
        Get curvature parameter Omega_k

        :return: Omega_k
        """
        return 1 - self.omegab - self.omegac - self.omegan - self.omegav

<<<<<<< HEAD
    def get_zre(self):
        if self.Reion.use_optical_depth:
            from . import camb
            return camb.get_zre_from_tau(self, self.Reion.optical_depth)
        else:
            return self.Reion.redshift

    def set_matter_power(self, redshifts=[0.], kmax=1.2, k_per_logint=None, silent=False):
=======
    def set_matter_power(self, redshifts=[0.], kmax=1.2, k_per_logint=None, nonlinear=None, silent=False):
>>>>>>> b13f1533
        """
        Set parameters for calculating matter power spectra and transfer functions.

        :param redshifts: array of redshifts to calculate
        :param kmax: maximum k to calculate
        :param k_per_logint: number of k steps per log k. Set to zero to use default optimized spacing.
        :param nonlinear: if None, uses existing setting, otherwise boolean for whether to use non-linear matter power.
        :param silent: if True, don't give warnings about sort order
        :return: self
        """

        self.WantTransfer = True
        self.Transfer.high_precision = True
        self.Transfer.kmax = kmax
        if nonlinear is not None:
            if nonlinear:
                if self.NonLinear in [NonLinear_lens, NonLinear_both]:
                    self.NonLinear = NonLinear_both
                else:
                    self.NonLinear = NonLinear_pk
            else:
                if self.NonLinear in [NonLinear_lens, NonLinear_both]:
                    self.NonLinear = NonLinear_lens
                else:
                    self.NonLinear = NonLinear_none
        if not k_per_logint:
            self.Transfer.k_per_logint = 0
        else:
            self.Transfer.k_per_logint = k_per_logint
        zs = sorted(redshifts, reverse=True)
        if not silent and np.any(np.array(zs) - np.array(redshifts) != 0):
            print("Note: redshifts have been re-sorted (earliest first)")
        if len(redshifts) > max_transfer_redshifts:
            raise CAMBError('You can have at most %s redshifts' % max_transfer_redshifts)
        self.Transfer.PK_num_redshifts = len(redshifts)
        for i, z in enumerate(zs):
            self.Transfer.PK_redshifts[i] = z
        return self

    def set_nonlinear_lensing(self, nonlinear):
        """
        Settings for whether or not to use non-linear corrections for the CMB lensing potential.
        Note that set_for_lmax also sets lensing to be non-linear if lens_potential_accuracy>0

        :param nonlinear: true to use non-linear corrections
        """
        if nonlinear:
            if self.NonLinear in [NonLinear_pk, NonLinear_both]:
                self.NonLinear = NonLinear_both
            else:
                self.NonLinear = NonLinear_lens
        else:
            if self.NonLinear in [NonLinear_pk, NonLinear_both]:
                self.NonLinear = NonLinear_pk
            else:
                self.NonLinear = NonLinear_none

    def set_for_lmax(self, lmax, max_eta_k=None, lens_potential_accuracy=0,
                     lens_margin=150, k_eta_fac=2.5, lens_k_eta_reference=18000.0):
        """
        Set parameters to get CMB power spectra accurate to specific a l_lmax.
        Note this does not fix the actual output L range, spectra may be calculated above l_max (but may not be accurate there).
        To fix the l_max for output arrays use the optional input argument to :meth:`.camb.CAMBdata.get_cmb_power_spectra` etc.

        :param lmax: l_max you want
        :param max_eta_k: maximum value of k*eta_* to use, which indirectly sets k_max. If None, sensible value set automatically.
        :param lens_potential_accuracy: Set to 1 or higher if you want to get the lensing potential accurate
        :param lens_margin: the delta l_max to use to ensure lensed C_L are correct at l_max
        :param k_eta_fac:  k_eta_fac default factor for setting max_eta_k = k_eta_fac*lmax if max_eta_k=None
        :param lens_k_eta_reference:  value of max_eta_k to use when lens_potential_accuracy>0; use k_eta_max = lens_k_eta_reference*lens_potential_accuracy
        :return: self
        """
        if self.DoLensing:
            self.max_l = lmax + lens_margin
        else:
            self.max_l = lmax
        self.max_eta_k = max_eta_k or self.max_l * k_eta_fac
        if lens_potential_accuracy:
            self.set_nonlinear_lensing(True)
            self.max_eta_k = max(self.max_eta_k, lens_k_eta_reference * lens_potential_accuracy)
        return self

    def scalar_power(self, k):
        return self.primordial_power(k, 0)

    def tensor_power(self, k):
        return self.primordial_power(k, 2)

    def primordial_power(self, k, ix):
        if np.isscalar(k):
            karr = np.array([float(k)])
        else:
            karr = np.array(k)
        n = karr.shape[0]
        powers = np.empty(n)
        CAMB_primordialpower(byref(self), karr, powers, byref(c_int(n)), byref(c_int(ix)))
        if np.isscalar(k):
            return powers[0]
        else:
            return powers


def Transfer_SetForNonlinearLensing(P):
    camblib.__transfer_MOD_transfer_setfornonlinearlensing(byref(P))


def Transfer_SortAndIndexRedshifts(P):
    camblib.__transfer_MOD_transfer_sortandindexredshifts(byref(P))


CAMB_primordialpower.argtypes = [POINTER(CAMBparams), numpy_1d, numpy_1d, POINTER(c_int), POINTER(c_int)]

CAMB_SetNeutrinoHierarchy.argtypes = [POINTER(CAMBparams), POINTER(c_double), POINTER(c_double),
                                      POINTER(c_double), POINTER(c_int), POINTER(c_int)]<|MERGE_RESOLUTION|>--- conflicted
+++ resolved
@@ -460,7 +460,6 @@
         """
         return 1 - self.omegab - self.omegac - self.omegan - self.omegav
 
-<<<<<<< HEAD
     def get_zre(self):
         if self.Reion.use_optical_depth:
             from . import camb
@@ -468,10 +467,7 @@
         else:
             return self.Reion.redshift
 
-    def set_matter_power(self, redshifts=[0.], kmax=1.2, k_per_logint=None, silent=False):
-=======
     def set_matter_power(self, redshifts=[0.], kmax=1.2, k_per_logint=None, nonlinear=None, silent=False):
->>>>>>> b13f1533
         """
         Set parameters for calculating matter power spectra and transfer functions.
 
