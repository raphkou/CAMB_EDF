--- conflicted
+++ resolved
@@ -21,27 +21,4 @@
         ("FisherNoiseFwhmArcmin", c_double),
         ("FullOutputFile", c_char * Ini_max_string_len),
         ("SparseFullOutput", c_int),  # logical
-<<<<<<< HEAD
-    ]
-
-int_arg = POINTER(c_int)
-utils_3j = camblib.__getthreejs
-utils_3j.argtypes = [ndpointer(c_double, flags='C_CONTIGUOUS'), int_arg,int_arg,int_arg,int_arg]
-
-def threej(l2,l3,m2,m3):
-    """
-    Convenience wrapper around standard 3j function, returning array for all allowed l1 values
-    :param l2: L_2
-    :param l3: L_3
-    :param m2: M_2
-    :param m3: M_3
-    :return: array of 3j from  max(abs(l2-l3),abs(m2+m3)) .. l2+l3
-    """
-    l1min = max(np.abs(l2-l3),np.abs(m2+m3))
-    result = np.zeros(int(l3+l2 -l1min+1))
-    l2in, l3in, m2in, m3in = c_int(l2),c_int(l3),c_int(m2),c_int(m3)
-    utils_3j(result, l2in, l3in, m2in, m3in)
-    return result
-=======
-    ]
->>>>>>> b49f740b
+    ]