cd c://work/dist/git/camb/pycamb
rm -Rf dist
python setup.py bdist_wheel --plat-name win_amd64 --universal
<<<<<<< HEAD
mkdir -p fortran
cp  ../* fortran
mkdir -p fortran/forutils
cp  ../../forutils/* fortran/forutils
=======
>>>>>>> c66fb549
python setup.py sdist upload -r pypi
#twine upload dist/* -r testpypi
rm -Rf fortran<|MERGE_RESOLUTION|>--- conflicted
+++ resolved
@@ -1,13 +1,6 @@
 cd c://work/dist/git/camb/pycamb
 rm -Rf dist
 python setup.py bdist_wheel --plat-name win_amd64 --universal
-<<<<<<< HEAD
-mkdir -p fortran
-cp  ../* fortran
-mkdir -p fortran/forutils
-cp  ../../forutils/* fortran/forutils
-=======
->>>>>>> c66fb549
 python setup.py sdist upload -r pypi
 #twine upload dist/* -r testpypi
 rm -Rf fortran